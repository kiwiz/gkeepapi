# -*- coding: utf-8 -*-
"""
.. moduleauthor:: Kai <z@kwi.li>
"""

<<<<<<< HEAD
__version__ = "0.13.6"
=======
__version__ = "0.14.2"
>>>>>>> fc21aad6

import logging
import re
import time
import datetime
import random
from typing import Callable, Iterator, List, Optional, Tuple, Dict, Union

from uuid import getnode as get_mac

import gpsoauth
import requests

from . import node as _node
from . import exception

logger = logging.getLogger(__name__)

<<<<<<< HEAD
=======
try:
    Pattern = re._pattern_type  # pylint: disable=protected-access
except AttributeError:
    Pattern = re.Pattern  # pylint: disable=no-member

>>>>>>> fc21aad6

class APIAuth(object):
    """Authentication token manager"""

    def __init__(self, scopes):
        self._master_token = None
        self._auth_token = None
        self._email = None
        self._device_id = None
        self._scopes = scopes

    def login(self, email: str, password: str, device_id: str) -> bool:
        """Authenticate to Google with the provided credentials.

        Args:
            email: The account to use.
            password: The account password.
            device_id: An identifier for this client.

        Raises:
            LoginException: If there was a problem logging in.
        """
        self._email = email
        self._device_id = device_id

        # Obtain a master token.
        res = gpsoauth.perform_master_login(self._email, password, self._device_id)
<<<<<<< HEAD
        # Bail if no token was returned.
        if "Token" not in res:
            raise exception.LoginException(res.get("Error"), res.get("ErrorDetail"))
=======

        # Bail if browser login is required.
        if res.get("Error") == "NeedsBrowser":
            raise exception.BrowserLoginRequiredException(res.get("Url"))

        # Bail if no token was returned.
        if "Token" not in res:
            raise exception.LoginException(res.get("Error"), res.get("ErrorDetail"))

>>>>>>> fc21aad6
        self._master_token = res["Token"]

        # Obtain an OAuth token.
        self.refresh()
        return True

    def load(self, email: str, master_token: str, device_id: str) -> bool:
        """Authenticate to Google with the provided master token.

        Args:
            email: The account to use.
            master_token: The master token.
            device_id: An identifier for this client.

        Raises:
            LoginException: If there was a problem logging in.
        """
        self._email = email
        self._device_id = device_id
        self._master_token = master_token

        # Obtain an OAuth token.
        self.refresh()
        return True

    def getMasterToken(self) -> str:
        """Gets the master token.

        Returns:
            str: The account master token.
        """
        return self._master_token

    def setMasterToken(self, master_token) -> None:
        """Sets the master token. This is useful if you'd like to authenticate
        with the API without providing your username & password.
        Do note that the master token has full access to your account.

        Args:
            master_token: The account master token.
        """
        self._master_token = master_token

    def getEmail(self) -> str:
        """Gets the account email.

        Returns:
            The account email.
        """
        return self._email

    def setEmail(self, email) -> None:
        """Sets the account email.

        Args:
            email: The account email.
        """
        self._email = email

    def getDeviceId(self) -> str:
        """Gets the device id.

        Returns:
            The device id.
        """
        return self._device_id

    def setDeviceId(self, device_id) -> None:
        """Sets the device id.

        Args:
            device_id: The device id.
        """
        self._device_id = device_id

    def getAuthToken(self) -> Optional[str]:
        """Gets the auth token.

        Returns:
            The auth token.
        """
        return self._auth_token

    def refresh(self) -> str:
        """Refresh the OAuth token.

        Returns:
            The auth token.

        Raises:
            LoginException: If there was a problem refreshing the OAuth token.
        """
        # Obtain an OAuth token with the necessary scopes by pretending to be
        # the keep android client.
        res = gpsoauth.perform_oauth(
            self._email,
            self._master_token,
            self._device_id,
            service=self._scopes,
            app="com.google.android.keep",
            client_sig="38918a453d07199354f8b19af05ec6562ced5788",
        )
        # Bail if no token was returned.
        if "Auth" not in res:
            if "Token" not in res:
                raise exception.LoginException(res.get("Error"))

        self._auth_token = res["Auth"]
        return self._auth_token

    def logout(self) -> None:
        """Log out of the account."""
        self._master_token = None
        self._auth_token = None
        self._email = None
        self._device_id = None


class API(object):
    """Base API wrapper"""

    RETRY_CNT = 2

<<<<<<< HEAD
    def __init__(self, base_url: str, auth=None):
=======
    def __init__(self, base_url, auth=None):
>>>>>>> fc21aad6
        self._session = requests.Session()
        self._auth = auth
        self._base_url = base_url
        self._session.headers.update(
            {
                "User-Agent": "x-gkeepapi/%s (https://github.com/kiwiz/gkeepapi)"
                % __version__
            }
        )

    def getAuth(self) -> APIAuth:
        """Get authentication details for this API.

        Return:
            auth: The auth object
        """
        return self._auth

    def setAuth(self, auth: APIAuth):
        """Set authentication details for this API.

        Args:
            auth: The auth object
        """
        self._auth = auth

    def send(self, **req_kwargs) -> Dict:
        """Send an authenticated request to a Google API.
        Automatically retries if the access token has expired.

        Args:
            **req_kwargs: Arbitrary keyword arguments to pass to Requests.

        Return:
            The parsed JSON response.

        Raises:
            APIException: If the server returns an error.
            LoginException: If :py:meth:`login` has not been called.
        """
        # Send a request to the API servers, with retry handling. OAuth tokens
        # are valid for several hours (as of this comment).
        i = 0
        while True:
            # Send off the request. If there was no error, we're good.
            response = self._send(**req_kwargs).json()
            if "error" not in response:
                break

            # Otherwise, check if it was a non-401 response code. These aren't
            # handled, so bail.
            error = response["error"]
            if error["code"] != 401:
                raise exception.APIException(error["code"], error)

            # If we've exceeded the retry limit, also bail.
            if i >= self.RETRY_CNT:
                raise exception.APIException(error["code"], error)

            # Otherwise, try requesting a new OAuth token.
            logger.info("Refreshing access token")
            self._auth.refresh()
            i += 1

        return response

    def _send(self, **req_kwargs) -> requests.Response:
        """Send an authenticated request to a Google API.

        Args:
            **req_kwargs: Arbitrary keyword arguments to pass to Requests.

        Return:
            The raw response.

        Raises:
            LoginException: If :py:meth:`login` has not been called.
        """
        # Bail if we don't have an OAuth token.
        auth_token = self._auth.getAuthToken()
        if auth_token is None:
            raise exception.LoginException("Not logged in")

        # Add the token to the request.
        req_kwargs.setdefault("headers", {"Authorization": "OAuth " + auth_token})

        return self._session.request(**req_kwargs)


class KeepAPI(API):
    """Low level Google Keep API client. Mimics the Android Google Keep app.

    You probably want to use :py:class:`Keep` instead.
    """

    API_URL = "https://www.googleapis.com/notes/v1/"

    def __init__(self, auth=None):
        super(KeepAPI, self).__init__(self.API_URL, auth)

        create_time = time.time()
        self._session_id = self._generateId(create_time)

    @classmethod
<<<<<<< HEAD
    def _generateId(cls, tz: int) -> str:
        return "s--%d--%d" % (int(tz * 1000), random.randint(1000000000, 9999999999))

    def changes(
        self,
        target_version: str = None,
        nodes: List[Dict] = None,
        labels: List[Dict] = None,
    ) -> Dict:
=======
    def _generateId(cls, tz):
        return "s--%d--%d" % (int(tz * 1000), random.randint(1000000000, 9999999999))

    def changes(self, target_version=None, nodes=None, labels=None):
>>>>>>> fc21aad6
        """Sync up (and down) all changes.

        Args:
            target_version: The local change version.
            nodes: A list of nodes to sync up to the server.
            labels: A list of labels to sync up to the server.

        Return:
            Description of all changes.

        Raises:
            APIException: If the server returns an error.
        """
        # Handle defaults.
        if nodes is None:
            nodes = []
        if labels is None:
            labels = []

        current_time = time.time()

        # Initialize request parameters.
        params = {
            "nodes": nodes,
            "clientTimestamp": _node.NodeTimestamps.int_to_str(current_time),
            "requestHeader": {
                "clientSessionId": self._session_id,
                "clientPlatform": "ANDROID",
                "clientVersion": {
                    "major": "9",
                    "minor": "9",
                    "build": "9",
                    "revision": "9",
                },
                "capabilities": [
                    {"type": "NC"},  # Color support (Send note color)
                    {"type": "PI"},  # Pinned support (Send note pinned)
                    {"type": "LB"},  # Labels support (Send note labels)
                    {"type": "AN"},  # Annotations support (Send annotations)
                    {"type": "SH"},  # Sharing support
                    {"type": "DR"},  # Drawing support
                    {"type": "TR"},  # Trash support (Stop setting the delete timestamp)
                    {"type": "IN"},  # Indentation support (Send listitem parent)
                    {"type": "SNB"},  # Allows modification of shared notes?
                    {"type": "MI"},  # Concise blob info?
                    {"type": "CO"},  # VSS_SUCCEEDED when off?
                    # TODO: Figure out what these do:
                    # {'type': 'EC'}, # ???
                    # {'type': 'RB'}, # Rollback?
                    # {'type': 'EX'}, # ???
                ],
            },
        }

        # Add the targetVersion if set. This tells the server what version the
        # client is currently at.
        if target_version is not None:
            params["targetVersion"] = target_version

        # Add any new or updated labels to the request.
        if labels:
            params["userInfo"] = {"labels": labels}

        logger.debug("Syncing %d labels and %d nodes", len(labels), len(nodes))

        return self.send(url=self._base_url + "changes", method="POST", json=params)


class MediaAPI(API):
    """Low level Google Media API client. Mimics the Android Google Keep app.

    You probably want to use :py:class:`Keep` instead.
    """

    API_URL = "https://keep.google.com/media/v2/"

    def __init__(self, auth=None):
        super(MediaAPI, self).__init__(self.API_URL, auth)

    def get(self, blob: _node.Blob) -> str:
        """Get the canonical link to a media blob.

        Args:
            blob: The blob.

        Returns:
            A link to the media.
        """
        url = self._base_url + blob.parent.server_id + "/" + blob.server_id
        if blob.blob.type == _node.BlobType.Drawing:
            url += "/" + blob.blob._drawing_info.drawing_id
        return self._send(url=url, method="GET", allow_redirects=False).headers[
            "location"
        ]


class RemindersAPI(API):
    """Low level Google Reminders API client. Mimics the Android Google Keep app.

    You probably want to use :py:class:`Keep` instead.
    """

    API_URL = "https://www.googleapis.com/reminders/v1internal/reminders/"

    def __init__(self, auth=None):
        super(RemindersAPI, self).__init__(self.API_URL, auth)
        self.static_params = {
            "taskList": [
                {"systemListId": "MEMENTO"},
            ],
            "requestParameters": {
                "userAgentStructured": {
                    "clientApplication": "KEEP",
                    "clientApplicationVersion": {
                        "major": "9",
                        "minor": "9.9.9.9",
                    },
                    "clientPlatform": "ANDROID",
                },
            },
        }

    def create(self, node_id: str, node_server_id: str, dtime: datetime.datetime):
        """Create a new reminder.

        Args:
            node_id: The note ID.
            node_server_id: The note server ID.
            dtime: The due date of this reminder.

        Return: ???

        Raises:
            APIException: If the server returns an error.
        """

        params = {}
        params.update(self.static_params)

        params.update(
            {
                "task": {
                    "dueDate": {
                        "year": dtime.year,
                        "month": dtime.month,
                        "day": dtime.day,
                        "time": {
                            "hour": dtime.hour,
                            "minute": dtime.minute,
                            "second": dtime.second,
                        },
                    },
                    "snoozed": True,
                    "extensions": {
                        "keepExtension": {
                            "reminderVersion": "V2",
                            "clientNoteId": node_id,
                            "serverNoteId": node_server_id,
                        },
                    },
                },
                "taskId": {
                    "clientAssignedId": "KEEP/v2/" + node_server_id,
                },
            }
        )

        return self.send(url=self._base_url + "create", method="POST", json=params)

<<<<<<< HEAD
    def update(self, node_id: str, node_server_id: str, dtime: datetime.datetime):
=======
    def update(self, node_id, node_server_id, dtime):
>>>>>>> fc21aad6
        """Update an existing reminder.

        Args:
            node_id: The note ID.
            node_server_id: The note server ID.
            dtime: The due date of this reminder.

        Return: ???

        Raises:
            APIException: If the server returns an error.
        """
        params = {}
        params.update(self.static_params)

        params.update(
            {
                "newTask": {
                    "dueDate": {
                        "year": dtime.year,
                        "month": dtime.month,
                        "day": dtime.day,
                        "time": {
                            "hour": dtime.hour,
                            "minute": dtime.minute,
                            "second": dtime.second,
                        },
                    },
                    "snoozed": True,
                    "extensions": {
                        "keepExtension": {
                            "reminderVersion": "V2",
                            "clientNoteId": node_id,
                            "serverNoteId": node_server_id,
                        },
                    },
                },
                "taskId": {
                    "clientAssignedId": "KEEP/v2/" + node_server_id,
                },
                "updateMask": {
                    "updateField": [
                        "ARCHIVED",
                        "DUE_DATE",
                        "EXTENSIONS",
                        "LOCATION",
                        "TITLE",
                    ]
                },
            }
        )

        return self.send(url=self._base_url + "update", method="POST", json=params)

<<<<<<< HEAD
    def delete(self, node_server_id: str):
=======
    def delete(self, node_server_id):
>>>>>>> fc21aad6
        """Delete an existing reminder.

        Args:
            node_server_id: The note server ID.

        Return: ???

        Raises:
            APIException: If the server returns an error.
        """

        params = {}
        params.update(self.static_params)

        params.update(
            {
                "batchedRequest": [
                    {
                        "deleteTask": {
                            "taskId": [
                                {"clientAssignedId": "KEEP/v2/" + node_server_id}
                            ]
                        }
                    }
                ]
            }
        )

        return self.send(url=self._base_url + "batchmutate", method="POST", json=params)

    def list(self, master=True):
        """List current reminders.

        Args:
            master: ???

        Return:
            ???

        Raises:
            APIException: If the server returns an error.
        """
        params = {}
        params.update(self.static_params)

        if master:
            params.update(
                {
                    "recurrenceOptions": {
                        "collapseMode": "MASTER_ONLY",
                    },
                    "includeArchived": True,
                    "includeDeleted": False,
                }
            )
        else:
            current_time = time.time()
            start_time = int((current_time - (365 * 24 * 60 * 60)) * 1000)
            end_time = int((current_time + (24 * 60 * 60)) * 1000)

            params.update(
                {
                    "recurrenceOptions": {
                        "collapseMode": "INSTANCES_ONLY",
                        "recurrencesOnly": True,
                    },
                    "includeArchived": False,
                    "includeCompleted": False,
                    "includeDeleted": False,
                    "dueAfterMs": start_time,
                    "dueBeforeMs": end_time,
                    "recurrenceId": [],
                }
            )

        return self.send(url=self._base_url + "list", method="POST", json=params)

    def history(self, storage_version: str):
        """Get reminder changes.

        Args:
            storage_version (str): The local storage version.

        Returns:
            ???

        Raises:
            APIException: If the server returns an error.
        """
        params = {
            "storageVersion": storage_version,
            "includeSnoozePresetUpdates": True,
        }
        params.update(self.static_params)

        return self.send(url=self._base_url + "history", method="POST", json=params)

    def update(self):
        """Sync up changes to reminders."""
        params = {}
        return self.send(url=self._base_url + "update", method="POST", json=params)


class Keep(object):
    """High level Google Keep client.

    Stores a local copy of the Keep node tree. To start, first login::

        keep.login('...', '...')

    Individual Notes can be retrieved by id::

        some_note = keep.get('some_id')

    New Notes can be created::

        new_note = keep.createNote()

    These Notes can then be modified::

        some_note.text = 'Test'
        new_note.text = 'Text'

    These changes are automatically detected and synced up with::

        keep.sync()
    """

    OAUTH_SCOPES = "oauth2:https://www.googleapis.com/auth/memento https://www.googleapis.com/auth/reminders"

    def __init__(self):
        self._keep_api = KeepAPI()
        self._reminders_api = RemindersAPI()
        self._media_api = MediaAPI()
        self._keep_version = None
        self._reminder_version = None
        self._labels = {}
        self._nodes = {}
        self._sid_map = {}

        self._clear()

    def _clear(self) -> None:
        self._keep_version = None
        self._reminder_version = None
        self._labels = {}
        self._nodes = {}
        self._sid_map = {}

        root_node = _node.Root()
        self._nodes[_node.Root.ID] = root_node

    def login(
        self,
<<<<<<< HEAD
        email: str,
        password: str,
        state: Optional[Dict] = None,
        sync=True,
        device_id: Optional[str] = None,
=======
        email,
        password,
        state=None,
        sync=True,
        device_id=None,
>>>>>>> fc21aad6
    ):
        """Authenticate to Google with the provided credentials & sync.

        Args:
<<<<<<< HEAD
            email: The account to use.
            password: The account password.
            state: Serialized state to load.
            sync: Whether to sync data.
            device_id: Device id.
=======
            email (str): The account to use.
            password (str): The account password.
            state (dict): Serialized state to load.
            sync (bool): Whether to sync after login.
            device_id (str): Override for device ID
>>>>>>> fc21aad6

        Raises:
            LoginException: If there was a problem logging in.
        """
        auth = APIAuth(self.OAUTH_SCOPES)
        if device_id is None:
            device_id = get_mac()

        auth.login(email, password, device_id)
        self.load(auth, state, sync)

        return True

    def resume(
        self,
        email: str,
        master_token: str,
        state: Optional[Dict] = None,
        sync=True,
        device_id: Optional[str] = None,
    ):
        """Authenticate to Google with the provided master token & sync.

        Args:
<<<<<<< HEAD
            email: The account to use.
            master_token: The master token.
            state: Serialized state to load.
            sync: Whether to sync data.
            device_id: Device id.
=======
            email (str): The account to use.
            master_token (str): The master token.
            state (dict): Serialized state to load.
            sync (bool): Whether to sync after login.
            device_id (str): Override for device ID
>>>>>>> fc21aad6

        Raises:
            LoginException: If there was a problem logging in.
        """
        auth = APIAuth(self.OAUTH_SCOPES)
        if device_id is None:
            device_id = get_mac()

        auth.load(email, master_token, device_id)
        self.load(auth, state, sync)

        return True

    def getMasterToken(self) -> str:
        """Get master token for resuming.

        Returns:
            The master token.
        """
        return self._keep_api.getAuth().getMasterToken()

    def load(self, auth: APIAuth, state: Optional[Dict] = None, sync=True) -> None:
        """Authenticate to Google with a prepared authentication object & sync.
        Args:
            auth: Authentication object.
            state: Serialized state to load.

        Raises:
            LoginException: If there was a problem logging in.
        """
        self._keep_api.setAuth(auth)
        self._reminders_api.setAuth(auth)
        self._media_api.setAuth(auth)
        if state is not None:
            self.restore(state)
        if sync:
            self.sync(True)

    def dump(self) -> Dict:
        """Serialize note data.

        Returns:
            Serialized state.
        """
        # Find all nodes manually, as the Keep object isn't aware of new
        # ListItems until they've been synced to the server.
        nodes = []
        for node in self.all():
            nodes.append(node)
            for child in node.children:
                nodes.append(child)
        return {
            "keep_version": self._keep_version,
            "labels": [label.save(False) for label in self.labels()],
            "nodes": [node.save(False) for node in nodes],
        }

    def restore(self, state: Dict) -> None:
        """Unserialize saved note data.

        Args:
            state: Serialized state to load.
        """
        self._clear()
        self._parseUserInfo({"labels": state["labels"]})
        self._parseNodes(state["nodes"])
        self._keep_version = state["keep_version"]

    def get(self, node_id: str) -> _node.TopLevelNode:
        """Get a note with the given ID.

        Args:
            node_id: The note ID.

        Returns:
            The Note or None if not found.
        """
        return self._nodes[_node.Root.ID].get(node_id) or self._nodes[
            _node.Root.ID
        ].get(self._sid_map.get(node_id))

    def add(self, node: _node.Node) -> None:
        """Register a top level node (and its children) for syncing up to the server. There's no need to call this for nodes created by
        :py:meth:`createNote` or :py:meth:`createList` as they are automatically added.

            LoginException: If :py:meth:`login` has not been called.
        Args:
            node: The node to sync.

        Raises:
            InvalidException: If the parent node is not found.
        """
        if node.parent_id != _node.Root.ID:
            raise exception.InvalidException("Not a top level node")

        self._nodes[node.id] = node
        self._nodes[node.parent_id].append(node, False)

    def find(
        self,
<<<<<<< HEAD
        query: Union[re.Pattern, str, None] = None,
        func: Optional[Callable] = None,
        labels: Optional[List[str]] = None,
        colors: Optional[List[str]] = None,
        pinned: Optional[bool] = None,
        archived: Optional[bool] = None,
        trashed: Optional[bool] = False,
    ) -> Iterator[_node.TopLevelNode]:  # pylint: disable=too-many-arguments
=======
        query=None,
        func=None,
        labels=None,
        colors=None,
        pinned=None,
        archived=None,
        trashed=False,
    ):  # pylint: disable=too-many-arguments
>>>>>>> fc21aad6
        """Find Notes based on the specified criteria.

        Args:
            query: A str or regular expression to match against the title and text.
            func: A filter function.
            labels: A list of label ids or objects to match. An empty list matches notes with no labels.
            colors: A list of colors to match.
            pinned: Whether to match pinned notes.
            archived: Whether to match archived notes.
            trashed: Whether to match trashed notes.

        Return:
            Search results.
        """
        if labels is not None:
            labels = [i.id if isinstance(i, _node.Label) else i for i in labels]

        return (
            node
            for node in self.all()
            if
            # Process the query.
            (
                query is None
                or (
                    (
                        isinstance(query, str)
                        and (query in node.title or query in node.text)
                    )
                    or (
<<<<<<< HEAD
                        isinstance(query, re.Pattern)
=======
                        isinstance(query, Pattern)
>>>>>>> fc21aad6
                        and (query.search(node.title) or query.search(node.text))
                    )
                )
            )
            and
            # Process the func.
            (func is None or func(node))
            and (  # Process the labels.
                labels is None
                or (not labels and not node.labels.all())
                or (any((node.labels.get(i) is not None for i in labels)))
            )
            and (colors is None or node.color in colors)  # Process the colors.
            and (pinned is None or node.pinned == pinned)  # Process the pinned state.
            and (  # Process the archive state.
                archived is None or node.archived == archived
            )
            and (trashed is None or node.trashed == trashed)  # Process the trash state.
        )

    def createNote(
        self, title: Optional[str] = None, text: Optional[str] = None
    ) -> _node.Node:
        """Create a new managed note. Any changes to the note will be uploaded when :py:meth:`sync` is called.

        Args:
            title: The title of the note.
            text: The text of the note.

        Returns:
            The new note.
        """
        node = _node.Note()
        if title is not None:
            node.title = title
        if text is not None:
            node.text = text
        self.add(node)
        return node

    def createList(
        self,
        title: Optional[str] = None,
        items: Optional[List[Tuple[str, bool]]] = None,
    ) -> _node.List:
        """Create a new list and populate it. Any changes to the note will be uploaded when :py:meth:`sync` is called.

        Args:
            title: The title of the list.
            items: A list of tuples. Each tuple represents the text and checked status of the listitem.

        Returns:
            The new list.
        """
        if items is None:
            items = []

        node = _node.List()
        if title is not None:
            node.title = title

        sort = random.randint(1000000000, 9999999999)
        for text, checked in items:
            node.add(text, checked, sort)
            sort -= _node.List.SORT_DELTA
        self.add(node)
        return node

    def createLabel(self, name: str) -> _node.Label:
        """Create a new label.

        Args:
            name: Label name.

        Returns:
            The new label.

        Raises:
            LabelException: If the label exists.
        """
        if self.findLabel(name):
            raise exception.LabelException("Label exists")
        node = _node.Label()
        node.name = name
        self._labels[node.id] = node  # pylint: disable=protected-access
        return node

    def findLabel(
        self, query: Union[re.Pattern, str], create=False
    ) -> Optional[_node.Label]:
        """Find a label with the given name.

        Args:
            name: A str or regular expression to match against the name.
            create: Whether to create the label if it doesn't exist (only if name is a str).

        Returns:
            The label.
        """
        is_str = isinstance(query, str)
        name = None
        if is_str:
            name = query
            query = query.lower()

        for label in self._labels.values():
            # Match the label against query, which may be a str or Pattern.
            if (is_str and query == label.name.lower()) or (
<<<<<<< HEAD
                isinstance(query, re.Pattern) and query.search(label.name)
=======
                isinstance(query, Pattern) and query.search(label.name)
>>>>>>> fc21aad6
            ):
                return label

        return self.createLabel(name) if create and is_str else None

    def getLabel(self, label_id: str) -> Optional[_node.Label]:
        """Get an existing label.

        Args:
            label_id: Label id.

        Returns:
            The label.
        """
        return self._labels.get(label_id)

    def deleteLabel(self, label_id: str) -> None:
        """Deletes a label.

        Args:
            label_id: Label id.
        """
        if label_id not in self._labels:
            return

        label = self._labels[label_id]
        label.delete()
        for node in self.all():
            node.labels.remove(label)

    def labels(self) -> List[_node.Label]:
        """Get all labels.

        Returns:
            Labels
        """
        return self._labels.values()

    def getMediaLink(self, blob: _node.Blob) -> str:
        """Get the canonical link to media.

        Args:
            blob: The media resource.

        Returns:
            A link to the media.
        """
        return self._media_api.get(blob)

    def all(self) -> List[_node.TopLevelNode]:
        """Get all Notes.

        Returns:
            Notes
        """
        return self._nodes[_node.Root.ID].children

    def sync(self, resync=False) -> None:
        """Sync the local Keep tree with the server. If resyncing, local changes will be destroyed. Otherwise, local changes to notes, labels and reminders will be detected and synced up.

        Args:
            resync: Whether to resync data.

        Raises:
            SyncException: If there is a consistency issue.
        """
        # Clear all state if we want to resync.
        if resync:
            self._clear()

        # self._sync_reminders(resync)
        self._sync_notes(resync)

        if _node.DEBUG:
            self._clean()

    def _sync_reminders(self, resync=False):
        # Fetch updates until we reach the newest version.
        while True:
            logger.debug("Starting reminder sync: %s", self._reminder_version)
            changes = self._reminders_api.list()

            # Hydrate the individual "tasks".
            if "task" in changes:
                self._parseTasks(changes["task"])

            self._reminder_version = changes["storageVersion"]
            logger.debug("Finishing sync: %s", self._reminder_version)

            # Check if we've reached the newest version.
            history = self._reminders_api.history(self._reminder_version)
            if self._reminder_version == history["highestStorageVersion"]:
                break

    def _sync_notes(self, resync=False):
        # Fetch updates until we reach the newest version.
        while True:
            logger.debug("Starting keep sync: %s", self._keep_version)

            # Collect any changes and send them up to the server.
            labels_updated = any((i.dirty for i in self._labels.values()))
            changes = self._keep_api.changes(
                target_version=self._keep_version,
                nodes=[i.save() for i in self._findDirtyNodes()],
                labels=[i.save() for i in self._labels.values()]
                if labels_updated
                else None,
            )

            if changes.get("forceFullResync"):
                raise exception.ResyncRequiredException("Full resync required")

            if changes.get("upgradeRecommended"):
                raise exception.UpgradeRecommendedException("Upgrade recommended")

            # Hydrate labels.
            if "userInfo" in changes:
                self._parseUserInfo(changes["userInfo"])

            # Hydrate notes and any children.
            if "nodes" in changes:
                self._parseNodes(changes["nodes"])

            self._keep_version = changes["toVersion"]
            logger.debug("Finishing sync: %s", self._keep_version)

            # Check if there are more changes to retrieve.
            if not changes["truncated"]:
                break

    def _parseTasks(self, raw) -> None:
        pass

<<<<<<< HEAD
    def _parseNodes(self, raw) -> None:  # pylint: disable=too-many-branches
=======
    def _parseNodes(self, raw):  # pylint: disable=too-many-branches
>>>>>>> fc21aad6
        created_nodes = []
        deleted_nodes = []
        listitem_nodes = []

        # Loop over each updated node.
        for raw_node in raw:
            # If the id exists, then we already know about it. In other words,
            # update a local node.
            if raw_node["id"] in self._nodes:
                node = self._nodes[raw_node["id"]]

                if "parentId" in raw_node:
                    # If the parentId field is set, this is an update. Load it
                    # into the existing node.
                    node.load(raw_node)
                    self._sid_map[node.server_id] = node.id
                    logger.debug("Updated node: %s", raw_node["id"])
                else:
                    # Otherwise, this node has been deleted. Add it to the list.
                    deleted_nodes.append(node)

            else:
                # Otherwise, this is a new node. Attempt to hydrate it.
                node = _node.from_json(raw_node)
                if node is None:
                    logger.debug("Discarded unknown node")
                else:
                    # Append the new node into the node tree.
                    self._nodes[raw_node["id"]] = node
                    self._sid_map[node.server_id] = node.id
                    created_nodes.append(node)
                    logger.debug("Created node: %s", raw_node["id"])

            # If the node is a listitem, keep track of it.
            if isinstance(node, _node.ListItem):
                listitem_nodes.append(node)

        # Attach each listitem to its parent list. Indented items point to their
        # parent listitem, so we need to traverse up until we reach the list.
        for node in listitem_nodes:
            prev = node.prev_super_list_item_id
            curr = node.super_list_item_id
            if prev == curr:
                continue

            # Apply proper indentation.
            if prev is not None and prev in self._nodes:
                self._nodes[prev].dedent(node, False)
            if curr is not None and curr in self._nodes:
                self._nodes[curr].indent(node, False)

        # Attach created nodes to the tree.
        for node in created_nodes:
            logger.debug(
                "Attached node: %s to %s",
                node.id if node else None,
                node.parent_id if node else None,
            )
            parent_node = self._nodes.get(node.parent_id)
            parent_node.append(node, False)

        # Detach deleted nodes from the tree.
        for node in deleted_nodes:
            node.parent.remove(node)
            del self._nodes[node.id]
            if node.server_id is not None:
                del self._sid_map[node.server_id]
            logger.debug("Deleted node: %s", node.id)

        # Hydrate label references in notes.
        for node in self.all():
            for label_id in node.labels._labels:  # pylint: disable=protected-access
                node.labels._labels[label_id] = self._labels.get(
                    label_id
                )  # pylint: disable=protected-access

    def _parseUserInfo(self, raw) -> None:
        labels = {}
        if "labels" in raw:
            for label in raw["labels"]:
                # If the mainId field exists, this is an update.
                if label["mainId"] in self._labels:
                    node = self._labels[label["mainId"]]
                    # Remove this key from our list of labels.
                    del self._labels[label["mainId"]]
                    logger.debug("Updated label: %s", label["mainId"])
                else:
                    # Otherwise, this is a brand new label.
                    node = _node.Label()
                    logger.debug("Created label: %s", label["mainId"])
                node.load(label)
                labels[label["mainId"]] = node

        # All remaining labels are deleted.
        for label_id in self._labels:
            logger.debug("Deleted label: %s", label_id)

        self._labels = labels

    def _findDirtyNodes(self) -> List[_node.Node]:
        # Find nodes that aren't in our internal nodes list and insert them.
        for node in list(self._nodes.values()):
            for child in node.children:
                if not child.id in self._nodes:
                    self._nodes[child.id] = child

        nodes = []
        # Collect all dirty nodes (any nodes from above will be caught too).
        for node in self._nodes.values():
            if node.dirty:
                nodes.append(node)

        return nodes

    def _clean(self) -> None:
        """Recursively check that all nodes are reachable."""
        found_ids = {}
        nodes = [self._nodes[_node.Root.ID]]

        # Enumerate all nodes from the root node
        while nodes:
            node = nodes.pop()
            found_ids[node.id] = None
            nodes = nodes + node.children

        # Find nodes that can't be reached from the root
        for node_id in self._nodes:
            if node_id in found_ids:
                continue
            logger.error("Dangling node: %s", node_id)

        # Find nodes that don't exist in the collection
        for node_id in found_ids:
            if node_id in self._nodes:
                continue
            logger.error("Unregistered node: %s", node_id)<|MERGE_RESOLUTION|>--- conflicted
+++ resolved
@@ -3,11 +3,7 @@
 .. moduleauthor:: Kai <z@kwi.li>
 """
 
-<<<<<<< HEAD
-__version__ = "0.13.6"
-=======
 __version__ = "0.14.2"
->>>>>>> fc21aad6
 
 import logging
 import re
@@ -26,15 +22,6 @@
 
 logger = logging.getLogger(__name__)
 
-<<<<<<< HEAD
-=======
-try:
-    Pattern = re._pattern_type  # pylint: disable=protected-access
-except AttributeError:
-    Pattern = re.Pattern  # pylint: disable=no-member
-
->>>>>>> fc21aad6
-
 class APIAuth(object):
     """Authentication token manager"""
 
@@ -61,21 +48,15 @@
 
         # Obtain a master token.
         res = gpsoauth.perform_master_login(self._email, password, self._device_id)
-<<<<<<< HEAD
+
+        # Bail if browser login is required.
+        if res.get("Error") == "NeedsBrowser":
+            raise exception.BrowserLoginRequiredException(res.get("Url"))
+
         # Bail if no token was returned.
         if "Token" not in res:
             raise exception.LoginException(res.get("Error"), res.get("ErrorDetail"))
-=======
-
-        # Bail if browser login is required.
-        if res.get("Error") == "NeedsBrowser":
-            raise exception.BrowserLoginRequiredException(res.get("Url"))
-
-        # Bail if no token was returned.
-        if "Token" not in res:
-            raise exception.LoginException(res.get("Error"), res.get("ErrorDetail"))
-
->>>>>>> fc21aad6
+
         self._master_token = res["Token"]
 
         # Obtain an OAuth token.
@@ -199,11 +180,7 @@
 
     RETRY_CNT = 2
 
-<<<<<<< HEAD
     def __init__(self, base_url: str, auth=None):
-=======
-    def __init__(self, base_url, auth=None):
->>>>>>> fc21aad6
         self._session = requests.Session()
         self._auth = auth
         self._base_url = base_url
@@ -308,7 +285,6 @@
         self._session_id = self._generateId(create_time)
 
     @classmethod
-<<<<<<< HEAD
     def _generateId(cls, tz: int) -> str:
         return "s--%d--%d" % (int(tz * 1000), random.randint(1000000000, 9999999999))
 
@@ -318,12 +294,6 @@
         nodes: List[Dict] = None,
         labels: List[Dict] = None,
     ) -> Dict:
-=======
-    def _generateId(cls, tz):
-        return "s--%d--%d" % (int(tz * 1000), random.randint(1000000000, 9999999999))
-
-    def changes(self, target_version=None, nodes=None, labels=None):
->>>>>>> fc21aad6
         """Sync up (and down) all changes.
 
         Args:
@@ -493,11 +463,7 @@
 
         return self.send(url=self._base_url + "create", method="POST", json=params)
 
-<<<<<<< HEAD
     def update(self, node_id: str, node_server_id: str, dtime: datetime.datetime):
-=======
-    def update(self, node_id, node_server_id, dtime):
->>>>>>> fc21aad6
         """Update an existing reminder.
 
         Args:
@@ -552,11 +518,7 @@
 
         return self.send(url=self._base_url + "update", method="POST", json=params)
 
-<<<<<<< HEAD
     def delete(self, node_server_id: str):
-=======
-    def delete(self, node_server_id):
->>>>>>> fc21aad6
         """Delete an existing reminder.
 
         Args:
@@ -711,36 +673,20 @@
 
     def login(
         self,
-<<<<<<< HEAD
         email: str,
         password: str,
         state: Optional[Dict] = None,
         sync=True,
         device_id: Optional[str] = None,
-=======
-        email,
-        password,
-        state=None,
-        sync=True,
-        device_id=None,
->>>>>>> fc21aad6
     ):
         """Authenticate to Google with the provided credentials & sync.
 
         Args:
-<<<<<<< HEAD
             email: The account to use.
             password: The account password.
             state: Serialized state to load.
             sync: Whether to sync data.
             device_id: Device id.
-=======
-            email (str): The account to use.
-            password (str): The account password.
-            state (dict): Serialized state to load.
-            sync (bool): Whether to sync after login.
-            device_id (str): Override for device ID
->>>>>>> fc21aad6
 
         Raises:
             LoginException: If there was a problem logging in.
@@ -765,19 +711,11 @@
         """Authenticate to Google with the provided master token & sync.
 
         Args:
-<<<<<<< HEAD
             email: The account to use.
             master_token: The master token.
             state: Serialized state to load.
             sync: Whether to sync data.
             device_id: Device id.
-=======
-            email (str): The account to use.
-            master_token (str): The master token.
-            state (dict): Serialized state to load.
-            sync (bool): Whether to sync after login.
-            device_id (str): Override for device ID
->>>>>>> fc21aad6
 
         Raises:
             LoginException: If there was a problem logging in.
@@ -878,25 +816,14 @@
 
     def find(
         self,
-<<<<<<< HEAD
         query: Union[re.Pattern, str, None] = None,
         func: Optional[Callable] = None,
         labels: Optional[List[str]] = None,
         colors: Optional[List[str]] = None,
         pinned: Optional[bool] = None,
         archived: Optional[bool] = None,
-        trashed: Optional[bool] = False,
+        trashed: bool = False,
     ) -> Iterator[_node.TopLevelNode]:  # pylint: disable=too-many-arguments
-=======
-        query=None,
-        func=None,
-        labels=None,
-        colors=None,
-        pinned=None,
-        archived=None,
-        trashed=False,
-    ):  # pylint: disable=too-many-arguments
->>>>>>> fc21aad6
         """Find Notes based on the specified criteria.
 
         Args:
@@ -927,11 +854,7 @@
                         and (query in node.title or query in node.text)
                     )
                     or (
-<<<<<<< HEAD
                         isinstance(query, re.Pattern)
-=======
-                        isinstance(query, Pattern)
->>>>>>> fc21aad6
                         and (query.search(node.title) or query.search(node.text))
                     )
                 )
@@ -1040,11 +963,7 @@
         for label in self._labels.values():
             # Match the label against query, which may be a str or Pattern.
             if (is_str and query == label.name.lower()) or (
-<<<<<<< HEAD
                 isinstance(query, re.Pattern) and query.search(label.name)
-=======
-                isinstance(query, Pattern) and query.search(label.name)
->>>>>>> fc21aad6
             ):
                 return label
 
@@ -1178,11 +1097,7 @@
     def _parseTasks(self, raw) -> None:
         pass
 
-<<<<<<< HEAD
     def _parseNodes(self, raw) -> None:  # pylint: disable=too-many-branches
-=======
-    def _parseNodes(self, raw):  # pylint: disable=too-many-branches
->>>>>>> fc21aad6
         created_nodes = []
         deleted_nodes = []
         listitem_nodes = []
